--- conflicted
+++ resolved
@@ -516,6 +516,7 @@
                 )
                 .layer(buffer::layer(max_in_flight))
                 .layer(pending::layer())
+                .layer(balance::weight::layer())
                 .service(endpoint_stack);
 
             // A per-`DstAddr` stack that does the following:
@@ -534,15 +535,7 @@
                 ))
                 .layer(buffer::layer(max_in_flight))
                 .layer(pending::layer())
-<<<<<<< HEAD
                 .service(balancer);
-=======
-                .layer(balance::layer(EWMA_DEFAULT_RTT, EWMA_DECAY))
-                .layer(resolve::layer(Resolve::new(resolver)))
-                .layer(pending::layer())
-                .layer(balance::weight::layer())
-                .service(endpoint_stack);
->>>>>>> 32b813aa
 
             // Routes request using the `DstAddr` extension.
             //

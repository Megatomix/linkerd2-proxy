extern crate linkerd2_router as rt;
extern crate tower_discover;

use futures::{Async, Poll};
use std::net::SocketAddr;
use std::{
    error, fmt,
    sync::{
        atomic::{AtomicBool, Ordering},
        Arc,
    },
};

pub use self::tower_discover::Change;
use proxy::http::router::rt;
use svc;

/// Resolves `T`-typed names/addresses as a `Resolution`.
pub trait Resolve<T> {
    type Endpoint;
    type Resolution: Resolution<Endpoint = Self::Endpoint>;

    fn resolve(&self, target: &T) -> Self::Resolution;
}

/// An infinite stream of endpoint updates.
pub trait Resolution {
    type Endpoint;
    type Error;

    fn poll(&mut self) -> Poll<Update<Self::Endpoint>, Self::Error>;
}

pub trait HasEndpointStatus {
    fn endpoint_status(&self) -> EndpointStatus;
}

#[derive(Clone, Debug)]
pub struct EndpointStatus(Arc<AtomicBool>);

#[derive(Clone, Debug)]
pub enum Update<T> {
    Add(SocketAddr, T),
    Remove(SocketAddr),
    NoEndpoints,
}

#[derive(Clone, Debug)]
pub struct Layer<R> {
    resolve: R,
}

#[derive(Clone, Debug)]
pub struct MakeSvc<R, M> {
    resolve: R,
    inner: M,
}

type Error = Box<dyn error::Error + Send + Sync>;

/// Observes an `R`-typed resolution stream, using an `M`-typed endpoint stack to
/// build a service for each endpoint.
#[derive(Clone, Debug)]
pub struct Discover<R, M> {
    resolution: R,
    make: M,
    is_empty: Arc<AtomicBool>,
}

// === impl Layer ===

pub fn layer<T, R>(resolve: R) -> Layer<R>
where
    R: Resolve<T> + Clone,
    R::Endpoint: fmt::Debug,
{
    Layer { resolve }
}

impl<R, M> svc::Layer<M> for Layer<R>
where
    R: Clone,
{
    type Service = MakeSvc<R, M>;

    fn layer(&self, inner: M) -> Self::Service {
        MakeSvc {
            resolve: self.resolve.clone(),
            inner,
        }
    }
}

// === impl MakeSvc ===

impl<T, R, M> svc::Service<T> for MakeSvc<R, M>
where
    R: Resolve<T>,
    R::Endpoint: fmt::Debug,
    M: rt::Make<R::Endpoint> + Clone,
{
    type Response = Discover<R::Resolution, M>;
    type Error = never::Never;
    type Future = futures::future::FutureResult<Self::Response, Self::Error>;

    fn poll_ready(&mut self) -> Poll<(), Self::Error> {
        Ok(().into()) // always ready to make a Discover
    }

    fn call(&mut self, target: T) -> Self::Future {
        let resolution = self.resolve.resolve(&target);
        futures::future::ok(Discover {
            resolution,
            make: self.inner.clone(),
            is_empty: Arc::new(AtomicBool::new(true)),
        })
    }
}

impl<R, M> HasEndpointStatus for Discover<R, M>
where
    R: Resolution,
{
    fn endpoint_status(&self) -> EndpointStatus {
        EndpointStatus(self.is_empty.clone())
    }
}

impl<R, M> tower_discover::Discover for Discover<R, M>
where
    R: Resolution,
    R::Endpoint: fmt::Debug,
    R::Error: Into<Error>,
    M: rt::Make<R::Endpoint>,
{
    type Key = SocketAddr;
    type Service = M::Value;
    type Error = Error;

    fn poll(&mut self) -> Poll<Change<Self::Key, Self::Service>, Self::Error> {
<<<<<<< HEAD
        loop {
            let up = try_ready!(self.resolution.poll().map_err(Into::into));
            trace!("watch: {:?}", up);
            match up {
                Update::Add(addr, target) => {
                    // We expect the load balancer to handle duplicate inserts
                    // by replacing the old endpoint with the new one, so
                    // insertions of new endpoints and metadata changes for
                    // existing ones can be handled in the same way.
                    let svc = self.make.make(&target);
                    self.is_empty.store(false, Ordering::Release);
                    return Ok(Async::Ready(Change::Insert(addr, svc)));
                }
                Update::Remove(addr) => return Ok(Async::Ready(Change::Remove(addr))),
                Update::NoEndpoints => {
                    self.is_empty.store(true, Ordering::Release);
                    // Keep polling as we should now start to see removals.
                    continue;
                }
=======
        let up = try_ready!(self.resolution.poll().map_err(Into::into));
        trace!("watch: {:?}", up);
        match up {
            Update::Add(addr, target) => {
                // We expect the load balancer to handle duplicate inserts
                // by replacing the old endpoint with the new one, so
                // insertions of new endpoints and metadata changes for
                // existing ones can be handled in the same way.
                let svc = self.make.make(&target);
                Ok(Async::Ready(Change::Insert(addr, svc)))
>>>>>>> 61db2e77
            }
            Update::Remove(addr) => Ok(Async::Ready(Change::Remove(addr))),
        }
    }
}

impl EndpointStatus {
    pub fn is_empty(&self) -> bool {
        self.0.load(Ordering::Acquire)
    }
}<|MERGE_RESOLUTION|>--- conflicted
+++ resolved
@@ -12,7 +12,6 @@
 };
 
 pub use self::tower_discover::Change;
-use proxy::http::router::rt;
 use svc;
 
 /// Resolves `T`-typed names/addresses as a `Resolution`.
@@ -138,7 +137,6 @@
     type Error = Error;
 
     fn poll(&mut self) -> Poll<Change<Self::Key, Self::Service>, Self::Error> {
-<<<<<<< HEAD
         loop {
             let up = try_ready!(self.resolution.poll().map_err(Into::into));
             trace!("watch: {:?}", up);
@@ -158,20 +156,7 @@
                     // Keep polling as we should now start to see removals.
                     continue;
                 }
-=======
-        let up = try_ready!(self.resolution.poll().map_err(Into::into));
-        trace!("watch: {:?}", up);
-        match up {
-            Update::Add(addr, target) => {
-                // We expect the load balancer to handle duplicate inserts
-                // by replacing the old endpoint with the new one, so
-                // insertions of new endpoints and metadata changes for
-                // existing ones can be handled in the same way.
-                let svc = self.make.make(&target);
-                Ok(Async::Ready(Change::Insert(addr, svc)))
->>>>>>> 61db2e77
             }
-            Update::Remove(addr) => Ok(Async::Ready(Change::Remove(addr))),
         }
     }
 }

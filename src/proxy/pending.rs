extern crate linkerd2_router as rt;

use futures::{Future, Poll};

use proxy::Error;
use svc::{self, ServiceExt};

#[derive(Copy, Clone, Debug)]
pub struct Layer(());

#[derive(Clone, Debug)]
pub struct MakePending<M> {
    inner: M,
}

/// Creates a `Service` immediately, even while the future making the service
/// is still pending.
pub enum Pending<F, S> {
    Making(F),
    Made(S),
}

pub type Svc<M, T> = Pending<svc::Oneshot<M, T>, <M as svc::Service<T>>::Response>;

<<<<<<< HEAD
pub fn layer<M, T, Req>() -> impl svc::Layer<M, Service = MakePending<M>> + Copy
where
    MakePending<M>: rt::Make<T>,
    <MakePending<M> as rt::Make<T>>::Value: svc::Service<Req>,
{
    svc::layer::mk(|inner| MakePending { inner })
=======
pub fn layer() -> Layer {
    Layer(())
}

// === impl Layer ===

impl<M> svc::Layer<M> for Layer {
    type Service = MakePending<M>;

    fn layer(&self, inner: M) -> Self::Service {
        MakePending { inner }
    }
>>>>>>> 18c6b979
}

// === impl MakePending ===

impl<T, M> rt::Make<T> for MakePending<M>
where
    M: svc::Service<T> + Clone,
    M::Error: Into<Error>,
    T: Clone,
{
    type Value = Svc<M, T>;

    fn make(&self, target: &T) -> Self::Value {
        let fut = self.inner.clone().oneshot(target.clone());
        Pending::Making(fut)
    }
}

// === impl Pending ===

impl<F, S, Req> svc::Service<Req> for Pending<F, S>
where
    F: Future<Item = S>,
    F::Error: Into<Error>,
    S: svc::Service<Req>,
    S::Error: Into<Error>,
{
    type Response = S::Response;
    type Error = Error;
    type Future = futures::future::MapErr<S::Future, fn(S::Error) -> Error>;

    fn poll_ready(&mut self) -> Poll<(), Self::Error> {
        let mut svc = match self {
            Pending::Making(fut) => try_ready!(fut.poll().map_err(Into::into)),
            Pending::Made(s) => return s.poll_ready().map_err(Into::into),
        };

        let ret = svc.poll_ready().map_err(Into::into);
        *self = Pending::Made(svc);
        ret
    }

    fn call(&mut self, req: Req) -> Self::Future {
        match self {
            Pending::Making(_) => panic!("pending not ready yet"),
            Pending::Made(s) => s.call(req).map_err(Into::into),
        }
    }
}<|MERGE_RESOLUTION|>--- conflicted
+++ resolved
@@ -22,14 +22,6 @@
 
 pub type Svc<M, T> = Pending<svc::Oneshot<M, T>, <M as svc::Service<T>>::Response>;
 
-<<<<<<< HEAD
-pub fn layer<M, T, Req>() -> impl svc::Layer<M, Service = MakePending<M>> + Copy
-where
-    MakePending<M>: rt::Make<T>,
-    <MakePending<M> as rt::Make<T>>::Value: svc::Service<Req>,
-{
-    svc::layer::mk(|inner| MakePending { inner })
-=======
 pub fn layer() -> Layer {
     Layer(())
 }
@@ -42,7 +34,6 @@
     fn layer(&self, inner: M) -> Self::Service {
         MakePending { inner }
     }
->>>>>>> 18c6b979
 }
 
 // === impl MakePending ===
